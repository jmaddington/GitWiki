--- conflicted
+++ resolved
@@ -66,11 +66,8 @@
 - `markdown-cache` (git_operations.py:675) - Caches rendered HTML for 30 minutes using content hash
 - `static-generation` (git_operations.py:709) - Atomic operation using temp directory (full rebuild)
 - `incremental-rebuild` (git_operations.py:1013) - Only regenerates changed files for performance
-<<<<<<< HEAD
-=======
 - `batch-git-grep` (git_operations.py:1205) - Process all changed images in one grep for performance
 - `perf-cache-branch` (git_operations.py:223, 340) - Cache active branch name to avoid repeated git calls
->>>>>>> b0147bcb
 - `conflict-detection` (git_operations.py:840) - Caches results for 2min to avoid expensive operations
 - `three-way-diff` (git_operations.py:931) - Extracts base, theirs, ours for Monaco Editor
 - `conflict-resolution` (git_operations.py:1004) - Retries merge after applying resolution
@@ -100,18 +97,13 @@
 - `binary-detection` (editor/api.py:710) - Text vs binary file detection
 - `rebuild-after-upload` (editor/api.py:867) - Partial rebuild for directory listings (incremental-rebuild)
 - `editor-views` (editor/views.py:4) - UI views for markdown editing
-- `editor-client` (edit.html:225) - Toast UI Editor with auto-save, clipboard paste, and draft discard
-- `draft-discard` (edit.html:79) - Always-available button to discard draft and reload from main
-- `draft-staleness-check` (api.py:146) - Detects when draft differs from main and shows warning
+- `editor-client` (edit.html:225) - SimpleMDE editor with auto-save and clipboard paste
 - `editor-tests` (editor/tests.py:4) - Tests for editing workflow, sessions, API endpoints, and conflict resolution
 
 Display Service:
 - `display-views` (display/views.py:6) - Wiki page rendering and search functionality
 - `attachment-page` (display/views.py:821) - Shows file details with preview and management options
-<<<<<<< HEAD
-=======
 - `security-headers` (display/views.py:981) - Prevent MIME sniffing, XSS, and clickjacking on file serving
->>>>>>> b0147bcb
 - `metadata-cache` (display/views.py:42) - Caches metadata for 1 hour to reduce disk I/O
 - `directory-cache` (display/views.py:120) - Caches directory listings for 10 minutes
 - `search-cache` (display/views.py:311) - Caches search results for 5 minutes to reduce file I/O
@@ -195,10 +187,6 @@
 - EDITOR-RESOLVE-VAL01
 - EDITOR-DELETE01, EDITOR-DELETE03, EDITOR-DELETE04, EDITOR-DELETE-VAL01, EDITOR-DELETE-NOTFOUND (file deletion)
 - EDITOR-DELETE-REBUILD01, EDITOR-DELETE-REBUILD02, EDITOR-DELETE-REBUILD03, EDITOR-DELETE-REBUILD04, EDITOR-DELETE-REBUILD05 (rebuild after deletion)
-<<<<<<< HEAD
-- EDITOR-DISCARD01, EDITOR-DISCARD02, EDITOR-DISCARD03, EDITOR-DISCARD04, EDITOR-DISCARD-VAL01, EDITOR-DISCARD-NOTFOUND (draft session discard)
-=======
->>>>>>> b0147bcb
 - MIGRATION-CLEANUP01, MIGRATION-CLEANUP02, MIGRATION-CLEANUP03, MIGRATION-CLEANUP04, MIGRATION-CLEANUP05
 
 Display Service:
